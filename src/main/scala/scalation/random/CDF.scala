--- conflicted
+++ resolved
@@ -8,16 +8,11 @@
 
 package scalation.random
 
-<<<<<<< HEAD
-import scala.math.{Pi, abs, atan, exp, pow}
-import scalation.math.Combinatorics.{rBetaC, rBetaF}
-=======
 import scala.collection.mutable.ArrayBuffer
 import scala.math.{abs, atan, exp, Pi, pow, sqrt}
 
 import scalation.linalgebra.VectorD
 import scalation.math.Combinatorics.{rBetaF, rBetaC}
->>>>>>> b75f06bb
 import scalation.math.ExtremeD._
 import scalation.util.Error
 
@@ -200,9 +195,9 @@
             0.5 + (1.0/Pi) * atan (x)
         } else if (df == 2) {                    // Explicit Formula
             0.5 + (x/2.0) * pow (2.0 + x*x, -0.5)
-//        } else if (df < 2*x*x) {                 // [JKB 1995]
-//            val z = 0.5 * rBetaF (df / (df + x*x), 0.5*df, 0.5)
-//            if (x > 0) 1.0 - z else z
+        } else if (df < 2*x*x) {                 // [JKB 1995]
+            val z = 0.5 * rBetaF (df / (df + x*x), 0.5*df, 0.5)
+            if (x > 0) 1.0 - z else z
         } else if (df < 30) {                    // [JKB 1995]
             val z = 0.5 * rBetaC (x*x / (df + x*x), 0.5, 0.5*df)
             if (x > 0) 1.0 - z else z
